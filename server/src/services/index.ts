--- conflicted
+++ resolved
@@ -4,27 +4,18 @@
 import * as taskService from './tasks.service';
 import * as awsTaskService from './aws.service';
 import * as stageInterviewService from './stageInterview.service';
-<<<<<<< HEAD
 import * as notificationService from './notification.service';
-
-export * from './operationResult';
-export {
-=======
 import * as studentService from './student.service';
 export { RepositoryService } from './repository.service';
 
 export * from './operationResult';
 export {
   studentService,
->>>>>>> b04e81bb
   userService,
   taskService,
   courseService,
   taskResultsService,
   awsTaskService,
   stageInterviewService,
-<<<<<<< HEAD
   notificationService,
-=======
->>>>>>> b04e81bb
 };