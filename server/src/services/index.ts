<<<<<<< HEAD
import * as userService from './userService';
import * as studentsService from './studentsService';
import * as courseService from './courseService';
import * as taskResultsService from './taskResultsService';
import * as taskService from './tasksService';
import * as awsTaskService from './awsTaskService';
import * as stageInterviewService from './stageInterviewService';
import * as consentService from './consentService';
import * as notificationService from './notificationService';

export * from './operationResult';
export {
  userService,
  taskService,
  studentsService,
  courseService,
  taskResultsService,
  awsTaskService,
  stageInterviewService,
  consentService,
  notificationService,
};
=======
import * as userService from './user.service';
import * as courseService from './course.service';
import * as taskResultsService from './taskResults.service';
import * as taskService from './tasks.service';
import * as awsTaskService from './aws.service';
import * as stageInterviewService from './stageInterview.service';

export * from './operationResult';
export { userService, taskService, courseService, taskResultsService, awsTaskService, stageInterviewService };
>>>>>>> 16bc3cbe
<|MERGE_RESOLUTION|>--- conflicted
+++ resolved
@@ -1,34 +1,20 @@
-<<<<<<< HEAD
-import * as userService from './userService';
-import * as studentsService from './studentsService';
-import * as courseService from './courseService';
-import * as taskResultsService from './taskResultsService';
-import * as taskService from './tasksService';
-import * as awsTaskService from './awsTaskService';
-import * as stageInterviewService from './stageInterviewService';
-import * as consentService from './consentService';
-import * as notificationService from './notificationService';
+import * as userService from './user.service';
+import * as courseService from './course.service';
+import * as taskResultsService from './taskResults.service';
+import * as taskService from './tasks.service';
+import * as awsTaskService from './aws.service';
+import * as stageInterviewService from './stageInterview.service';
+import * as consentService from './consent.service';
+import * as notificationService from './notification.service';
 
 export * from './operationResult';
 export {
   userService,
   taskService,
-  studentsService,
   courseService,
   taskResultsService,
   awsTaskService,
   stageInterviewService,
   consentService,
   notificationService,
-};
-=======
-import * as userService from './user.service';
-import * as courseService from './course.service';
-import * as taskResultsService from './taskResults.service';
-import * as taskService from './tasks.service';
-import * as awsTaskService from './aws.service';
-import * as stageInterviewService from './stageInterview.service';
-
-export * from './operationResult';
-export { userService, taskService, courseService, taskResultsService, awsTaskService, stageInterviewService };
->>>>>>> 16bc3cbe
+};