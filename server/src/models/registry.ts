--- conflicted
+++ resolved
@@ -28,16 +28,11 @@
   @Column({ nullable: true })
   comment: string;
 
-<<<<<<< HEAD
-  @Column({ nullable: true })
-  studentsAmount: number;
-=======
   @Column({ type: 'json', default: {} })
   attributes: {
     maxStudentsLimit: number;
     experienceInYears: string;
   };
->>>>>>> a200645a
 
   @CreateDateColumn()
   createdDate: number;
