import { Alert, Button, Form, Input, message, Select } from 'antd';
import { PageLayoutSimple } from 'components';
import { UserSearch } from 'components/UserSearch';
import withSession, { Session } from 'components/withSession';
import { useState } from 'react';
import { GratitudeService } from 'services/gratitude';
import { UserService } from 'services/user';
import heroesBadges from '../configs/heroes-badges';

type Props = {
  session: Session;
};

type Badge = { id: string; name: string };

<<<<<<< HEAD
class GratitudePage extends React.Component<Props, State> {
  state: State = {
    badges: Object.entries(heroesBadges).map(([id, { name }]) => ({ id, name })),
    isLoading: false,
  };
=======
const heroBadges = [
  { id: 'Congratulations', name: 'Congratulations' },
  { id: 'Expert_help', name: 'Expert help' },
  { id: 'Great_speaker', name: 'Great speaker' },
  { id: 'Good_job', name: 'Good job' },
  { id: 'Helping_hand', name: 'Helping hand' },
  { id: 'Hero', name: 'Hero' },
  { id: 'Thank_you', name: 'Thank you' },
];

function Page(props: Props) {
  const [badges] = useState(heroBadges as Badge[]);
  const [loading, setLoading] = useState(false);
  const [form] = Form.useForm();
>>>>>>> e0ef2a39

  const userService = new UserService();
  const gratitudeService = new GratitudeService();

  const loadUsers = async (searchText: string) => {
    return userService.searchUser(searchText);
  };

  const handleSubmit = async (values: any) => {
    try {
      setLoading(true);
      await gratitudeService.postGratitude({
        toUserId: values.userId,
        comment: values.comment,
        badgeId: values.badgeId,
      });
      form.resetFields();
      message.success('Your feedback has been submitted.');
    } catch (e) {
      message.error('An error occurred. Please try later.');
    } finally {
      setLoading(false);
    }
  };

  return (
    <PageLayoutSimple loading={loading} title="#gratitude" githubId={props.session.githubId}>
      <Alert
        message={
          <span>
            Your feedback will be posted to #gratitude channel and to <a href="https://heroes.by">heroes.by</a> (if
            badge is selected)
          </span>
        }
        style={{ marginBottom: 16 }}
      />

      <Form layout="vertical" form={form} onFinish={handleSubmit}>
        <Form.Item name="userId" label="Person" rules={[{ required: true, message: 'Please select a person' }]}>
          <UserSearch searchFn={loadUsers} />
        </Form.Item>
        <Form.Item name="badgeId" label="Badge">
          <Select placeholder="Select a badge">
            {badges.map(badge => (
              <Select.Option key={badge.id} value={badge.id}>
                {badge.name}
              </Select.Option>
            ))}
          </Select>
        </Form.Item>
        <Form.Item
          name="comment"
          label="Comment"
          rules={[
            {
              required: true,
              min: 20,
              whitespace: true,
              message: 'The comment must contain at least 20 characters',
            },
          ]}
        >
          <Input.TextArea rows={8} />
        </Form.Item>
        <Button size="large" type="primary" htmlType="submit">
          Submit
        </Button>
      </Form>
    </PageLayoutSimple>
  );
}

export default withSession(Page);<|MERGE_RESOLUTION|>--- conflicted
+++ resolved
@@ -5,7 +5,6 @@
 import { useState } from 'react';
 import { GratitudeService } from 'services/gratitude';
 import { UserService } from 'services/user';
-import heroesBadges from '../configs/heroes-badges';
 
 type Props = {
   session: Session;
@@ -13,13 +12,6 @@
 
 type Badge = { id: string; name: string };
 
-<<<<<<< HEAD
-class GratitudePage extends React.Component<Props, State> {
-  state: State = {
-    badges: Object.entries(heroesBadges).map(([id, { name }]) => ({ id, name })),
-    isLoading: false,
-  };
-=======
 const heroBadges = [
   { id: 'Congratulations', name: 'Congratulations' },
   { id: 'Expert_help', name: 'Expert help' },
@@ -34,7 +26,6 @@
   const [badges] = useState(heroBadges as Badge[]);
   const [loading, setLoading] = useState(false);
   const [form] = Form.useForm();
->>>>>>> e0ef2a39
 
   const userService = new UserService();
   const gratitudeService = new GratitudeService();
