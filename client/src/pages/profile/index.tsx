import * as React from 'react';
import get from 'lodash/get';
import set from 'lodash/set';
import isEqual from 'lodash/isEqual';
import cloneDeep from 'lodash/cloneDeep';
import mapValues from 'lodash/mapValues';
import clone from 'lodash/clone';
import pullAt from 'lodash/pullAt';
import {
  Result,
  Spin,
  message,
} from 'antd';
import css from 'styled-jsx/css';
import Masonry from 'react-masonry-css';
import { Header } from 'components/Header';
import { NextRouter, withRouter } from 'next/router';
import { LoadingScreen } from 'components/LoadingScreen';
import withSession, { Session } from 'components/withSession';
import { UserService } from 'services/user';
import { ProfileInfo, StudentStats, ConfigurableProfilePermissions, Contacts, GeneralInfo } from '../../../../common/models/profile';

import MainCard from 'components/Profile/MainCard';
import AboutCard from 'components/Profile/AboutCard';
import EnglishCard from 'components/Profile/EnglishCard';
import EducationCard from 'components/Profile/EducationCard';
import ContactsCard from 'components/Profile/ContactsCard';
import PublicFeedbackCard from 'components/Profile/PublicFeedbackCard';
import StudentStatsCard from 'components/Profile/StudentStatsCard';
import MentorStatsCard from 'components/Profile/MentorStatsCard';
import CoreJsIviewsCard from 'components/Profile/CoreJsIviewsCard';
import { CoreJsInterviewData } from 'components/Profile/CoreJsIviewsCard';
import PreScreeningIviewCard from 'components/Profile/PreScreeningIviewCard';

import { CheckboxChangeEvent } from 'antd/lib/checkbox';

type Props = {
  router: NextRouter;
  session: Session;
};

type State = {
  profile: ProfileInfo | null;
  initialPermissionsSettings: ConfigurableProfilePermissions | null;
  initialProfileSettings: ProfileInfo | null;
  isLoading: boolean;
  isSaving: boolean;
  isEditingModeEnabled: boolean;
  isInitialPermissionsSettingsChanged: boolean;
  isInitialProfileSettingsChanged: boolean;
};

export type ChangedPermissionsSettings = {
  permissionName: string;
  role: string;
}
<<<<<<< HEAD
export class ProfilePage extends React.Component<Props, State> {
=======
class ProfilePage extends React.Component<Props, State> {
>>>>>>> e0ef2a39
  state: State = {
    profile: null,
    initialPermissionsSettings: null,
    initialProfileSettings: null,
    isLoading: true,
    isSaving: false,
    isEditingModeEnabled: false,
    isInitialPermissionsSettingsChanged: false,
    isInitialProfileSettingsChanged: false,
  };

  private onPermissionsSettingsChange = async (
    event: CheckboxChangeEvent, { permissionName, role }: ChangedPermissionsSettings,
  ) => {
    const { profile, initialPermissionsSettings } = this.state;
    const { checked } = event.target;

    if (profile?.permissionsSettings) {
      let changed = clone(get(profile.permissionsSettings, permissionName));

      if (role === 'all') {
        changed = mapValues(changed, () => checked);
      } else {
        changed[role] = checked;
      }

      const newPermissionsSettings = {
        ...profile.permissionsSettings,
        [permissionName]: changed,
      }
      const isInitialPermissionsSettingsChanged = !isEqual(newPermissionsSettings, initialPermissionsSettings);

      await this.setState({
        profile: {
          ...profile,
          permissionsSettings: newPermissionsSettings,
        },
        isInitialPermissionsSettingsChanged,
      });
    }
  };

  private onProfileSettingsChange = async ( event: any = {}, path: string ) => {
    const { profile, initialProfileSettings } = this.state;

    if (profile) {
      const newProfile = cloneDeep(profile);

      let isInitialProfileSettingsChanged;
      switch (path) {
        case 'generalInfo.location': {
          set(newProfile, `${path}Id`, event.id);
          set(newProfile, `${path}Name`, event.name);
          isInitialProfileSettingsChanged = initialProfileSettings?.generalInfo?.locationId !== event.id;
          break;
        }
        case 'generalInfo.englishLevel': {
          set(newProfile, path, event);
          isInitialProfileSettingsChanged = initialProfileSettings?.generalInfo?.englishLevel !== event;
          break;
        }
        case 'generalInfo.educationHistory': {
          if (event.type === 'add') {
            newProfile.generalInfo?.educationHistory.push({
              graduationYear: null,
              faculty: null,
              university: null,
            });
          } else if (event.type === 'delete') {
            pullAt(newProfile.generalInfo?.educationHistory, [event.index]);
          }
          isInitialProfileSettingsChanged = !isEqual(
            initialProfileSettings?.generalInfo?.educationHistory,
            newProfile.generalInfo?.educationHistory,
          );
          break;
        }
        default: {
          set(newProfile, path, event.target.value);
          isInitialProfileSettingsChanged = get(newProfile, path) !== get(initialProfileSettings, path);
        }
      }

      await this.setState({ profile: newProfile, isInitialProfileSettingsChanged });
    }
  };

  private userService = new UserService();

  private hadStudentCoreJSInterview = (stats: StudentStats[]) => stats
    .some((student: StudentStats) => student.tasks
    .some(({ interviewFormAnswers }) => interviewFormAnswers));

  private getStudentCoreJSInterviews = (stats: StudentStats[]) => stats
    .filter((student: StudentStats) => student.tasks
    .some(({ interviewFormAnswers }) => interviewFormAnswers))
    .map(({ tasks, courseFullName, courseName, locationName }) => ({
      courseFullName,
      courseName,
      locationName,
      interview: tasks
        .filter(({ interviewFormAnswers }) => interviewFormAnswers)
        .map(({ interviewFormAnswers, score, comment, interviewer }) => ({
          score,
          comment,
          interviewer,
          answers: interviewFormAnswers,
        }))[0],
    })) as CoreJsInterviewData[];

  private fetchData = async () => {
    await this.setState({ isLoading: true });

    const { router } = this.props;

    try {
      const githubId = router.query ? (router.query.githubId as string) : undefined;
      const profile = await this.userService.getProfileInfo(githubId);
      const initialPermissionsSettings = profile.permissionsSettings ? cloneDeep(profile.permissionsSettings) : null;
      const initialProfileSettings = profile ? cloneDeep(profile) : null;
      const isEditingModeEnabled = Boolean(router.asPath.match(/#edit/));

      await this.setState({
        isLoading: false, profile, initialPermissionsSettings, isEditingModeEnabled, initialProfileSettings,
      });
    } catch (e) {
      await this.setState({
        isLoading: false, profile: null, initialPermissionsSettings: null, initialProfileSettings: null,
      });
    }
  };

  private changeProfilePageMode = (mode: 'edit' | 'view') => {
    this.setState({ isEditingModeEnabled: mode === 'edit' ? true : false });
  }

  private onSaveSuccess() {
    message.success('Profile was successesfully saved');
  };

  private onSaveError() {
    message.error('Error has occured. Please check your connection and try again');
  };

  private saveProfile = async () => {
    const { profile, isInitialPermissionsSettingsChanged, isInitialProfileSettingsChanged } = this.state;

    await this.setState({ isSaving: true });

    if (profile) {
      try {
        const { permissionsSettings, generalInfo, contacts } = profile;
        await this.userService.saveProfileInfo({
          permissionsSettings: permissionsSettings as ConfigurableProfilePermissions,
          generalInfo: generalInfo as GeneralInfo,
          contacts: contacts as Contacts,
          isPermissionsSettingsChanged: isInitialPermissionsSettingsChanged,
          isProfileSettingsChanged: isInitialProfileSettingsChanged,
        });

        const initialPermissionsSettings = permissionsSettings ? cloneDeep(permissionsSettings) : null;
        const initialProfileSettings = profile ? cloneDeep(profile) : null;
        await this.setState({
          isSaving: false,
          initialPermissionsSettings,
          initialProfileSettings,
          isInitialPermissionsSettingsChanged: false,
          isInitialProfileSettingsChanged: false,
        });
        this.onSaveSuccess();
      } catch (e) {
        await this.setState({ isSaving: false });
        this.onSaveError();
      }
    }
  }

  async componentDidMount() {
    await this.fetchData();
  }

  render() {
    const {
      profile,
      isEditingModeEnabled,
      initialPermissionsSettings,
      isInitialPermissionsSettingsChanged,
      isInitialProfileSettingsChanged,
    } = this.state;
    const isEditingModeVisible = initialPermissionsSettings && isEditingModeEnabled ? isEditingModeEnabled : false;
    const isSaveButtonVisible = isInitialPermissionsSettingsChanged || isInitialProfileSettingsChanged;

    const cards = [
      profile?.generalInfo &&
        <MainCard
          data={profile.generalInfo}
          isEditingModeEnabled={isEditingModeVisible}
          permissionsSettings={profile.permissionsSettings}
          onPermissionsSettingsChange={this.onPermissionsSettingsChange}
          onProfileSettingsChange={this.onProfileSettingsChange}
        />,
      profile?.generalInfo?.aboutMyself !== undefined &&
        <AboutCard
          data={profile.generalInfo}
          isEditingModeEnabled={isEditingModeVisible}
          permissionsSettings={profile.permissionsSettings}
          onPermissionsSettingsChange={this.onPermissionsSettingsChange}
          onProfileSettingsChange={this.onProfileSettingsChange}
        />,
      profile?.generalInfo?.englishLevel !== undefined &&
        <EnglishCard
          data={profile.generalInfo}
          isEditingModeEnabled={isEditingModeVisible}
          permissionsSettings={profile.permissionsSettings}
          onPermissionsSettingsChange={this.onPermissionsSettingsChange}
          onProfileSettingsChange={this.onProfileSettingsChange}
        />,
      profile?.generalInfo?.educationHistory !== undefined &&
        <EducationCard
          data={profile.generalInfo}
          isEditingModeEnabled={isEditingModeVisible}
          permissionsSettings={profile.permissionsSettings}
          onPermissionsSettingsChange={this.onPermissionsSettingsChange}
          onProfileSettingsChange={this.onProfileSettingsChange}
        />,
      profile?.contacts !== undefined &&
        <ContactsCard
          data={profile.contacts}
          isEditingModeEnabled={isEditingModeVisible}
          permissionsSettings={profile.permissionsSettings}
          onPermissionsSettingsChange={this.onPermissionsSettingsChange}
          onProfileSettingsChange={this.onProfileSettingsChange}
        />,
      profile?.publicFeedback?.length &&
        <PublicFeedbackCard
          data={profile.publicFeedback}
          isEditingModeEnabled={isEditingModeVisible}
          permissionsSettings={profile.permissionsSettings}
          onPermissionsSettingsChange={this.onPermissionsSettingsChange}
        />,
      profile?.studentStats?.length &&
        <StudentStatsCard
          data={profile.studentStats}
          isEditingModeEnabled={isEditingModeVisible}
          permissionsSettings={profile.permissionsSettings}
          onPermissionsSettingsChange={this.onPermissionsSettingsChange}
        />,
      profile?.mentorStats?.length &&
        <MentorStatsCard
          data={profile.mentorStats}
          isEditingModeEnabled={isEditingModeVisible}
          permissionsSettings={profile.permissionsSettings}
          onPermissionsSettingsChange={this.onPermissionsSettingsChange}
        />,
      profile?.studentStats?.length && this.hadStudentCoreJSInterview(profile.studentStats) &&
        <CoreJsIviewsCard data={this.getStudentCoreJSInterviews(profile.studentStats)}/>,
      profile?.stageInterviewFeedback?.length &&
        <PreScreeningIviewCard data={profile.stageInterviewFeedback}/>,
    ].filter(Boolean) as JSX.Element[];

    return (
      <>
        <LoadingScreen show={this.state.isLoading}>
          <Header
            username={this.props.session.githubId}
            onChangeProfilePageMode={this.changeProfilePageMode}
            isProfilePage={initialPermissionsSettings ? true : false}
            isProfileEditingModeEnabled={isEditingModeVisible}
            isSaveButtonVisible={isSaveButtonVisible}
            onSaveClick={this.saveProfile}
          />
          <Spin spinning={this.state.isSaving} delay={200}>
          {
            this.state.profile
              ? <div style={{ padding: 10 }}>
                  <Masonry
                    breakpointCols={{
                      default: 4,
                      1100: 3,
                      700: 2,
                      500: 1,
                    }}
                    className={masonryClassName}
                    columnClassName={masonryColumnClassName}
                  >
                    {cards.map((card, idx) => (
                      <div style={{ marginBottom: gapSize }} key={`card-${idx}`}>
                        {card}
                      </div>
                      ),
                    )}
                  </Masonry>
                  {masonryStyles}
                  {masonryColumnStyles}
              </div>
              : <>
                <Result status="403" title="No access or user does not exist" />
              </>
          }
          </Spin>
        </LoadingScreen>
      </>
    );
  }
}

const gapSize = 16;
const { className: masonryClassName, styles: masonryStyles } = css.resolve`
  div {
    display: flex;
    margin-left: -${gapSize}px;
    width: auto;
  }
`;
const { className: masonryColumnClassName, styles: masonryColumnStyles } = css.resolve`
  div {
    padding-left: ${gapSize}px;
    background-clip: padding-box;
  }
`;

export default withRouter(withSession(ProfilePage));<|MERGE_RESOLUTION|>--- conflicted
+++ resolved
@@ -54,11 +54,7 @@
   permissionName: string;
   role: string;
 }
-<<<<<<< HEAD
-export class ProfilePage extends React.Component<Props, State> {
-=======
 class ProfilePage extends React.Component<Props, State> {
->>>>>>> e0ef2a39
   state: State = {
     profile: null,
     initialPermissionsSettings: null,
