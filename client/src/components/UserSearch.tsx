--- conflicted
+++ resolved
@@ -7,11 +7,7 @@
 type Props = {
   [key: string]: any;
   searchFn: (value: string) => Promise<Person[]>;
-<<<<<<< HEAD
-  person?: { id: number; githubId: string; firstName: string; lastName: string } | null;
-=======
   defaultValues?: Person[];
->>>>>>> 394ed30b
 };
 
 type State = {
@@ -44,7 +40,7 @@
       <Select
         {...this.props}
         showSearch
-        defaultValue={this.props.person ? this.props.person.id : undefined}
+        defaultValue={undefined}
         defaultActiveFirstOption={false}
         showArrow={false}
         filterOption={false}
@@ -53,19 +49,6 @@
         placeholder="Search..."
         notFoundContent={null}
       >
-        {
-          this.props.person && this.state.data.length === 0
-            ? (
-              <Select.Option key={this.props.person.id} value={this.props.person.id}>
-                <GithubAvatar
-                  size={24}
-                  githubId={this.props.person.githubId}
-                /> {this.props.person.firstName} {this.props.person.lastName} (
-                {this.props.person.githubId})
-              </Select.Option>
-            )
-            : ''
-        }
         {this.state.data.map(person => (
           <Select.Option key={person.id} value={person.id}>
             <GithubAvatar size={24} githubId={person.githubId} /> {person.firstName} {person.lastName} (
