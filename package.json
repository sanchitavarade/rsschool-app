--- conflicted
+++ resolved
@@ -9,27 +9,9 @@
     "coverage": "npm run coverage --prefix client && npm run coverage --prefix server",
     "lint": "eslint . --ext .ts,.tsx",
     "format": "prettier --write \"server/**/*.{ts,tsx}\" \"client/**/*.{ts,tsx,js}\" \"serverless/**/*.{ts,tsx,js}\"",
-<<<<<<< HEAD
-    "start": "concurrently -n server,client \"yarn server:start\" \"yarn client:start\"",
-    "server:build": "yarn workspace server build",
-    "server:start": "yarn workspace server start",
-    "client:build": "yarn workspace client build",
-    "client:start": "yarn workspace client start",
-    "client:test": "yarn workspace client test",
-    "client:test-watch": "yarn workspace client test-watch",
-    "client:coverage": "yarn workspace client coverage",
-    "server:test": "yarn workspace server test-watch",
-    "server:coverage": "yarn workspace server coverage",
-    "server:test-watch": "yarn workspace server test-watch",
-    "test": "yarn workspace client test && yarn workspace server test",
-    "ci:format": "prettier --check \"server/**/*.{ts,tsx}\" \"client/**/*.{ts,tsx,js}\" \"serverless/**/*.{ts,tsx,js}\"",
-    "ci:lint": "yarn workspace server lint && yarn workspace client lint",
-    "ci:build": "yarn workspace server build && yarn workspace client build:tsc"
-=======
     "ci:format": "prettier --check \"server/**/*.{ts,tsx}\" \"client/**/*.{ts,tsx,js}\"",
     "ci:lint": "eslint . --ext .ts,.tsx",
     "ci:build": "concurrently \"npm run build:tsc --prefix client\" \"npm run build --prefix server\""
->>>>>>> e0ef2a39
   },
   "devDependencies": {
     "@typescript-eslint/eslint-plugin": "^2.17.0",
